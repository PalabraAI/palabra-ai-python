--- conflicted
+++ resolved
@@ -437,23 +437,23 @@
             reader=mock_reader,
             writer=mock_writer
         )
-        
+
         # Ensure timing not initialized
         assert io._global_start_ts is None
         assert io._frames_sent == 0
         assert io._total_duration_sent == 0.0
-        
+
         # Call ensure timing initialized
         io._ensure_timing_initialized()
-        
+
         # Check timing was initialized
         assert io._global_start_ts is not None
         assert isinstance(io._global_start_ts, float)
         assert io._global_start_ts > 0
-        
+
         # Check writer was updated
         assert mock_writer.start_perf_ts == io._global_start_ts
-        
+
     @pytest.mark.asyncio
     async def test_single_chunk_timing_precision(self, mock_config, mock_credentials, mock_reader, mock_writer):
         """Test precise timing for single chunk sending"""
@@ -463,101 +463,83 @@
             reader=mock_reader,
             writer=mock_writer
         )
-        
+
         io.push = AsyncMock()
         chunk = b"test_chunk"
-        
+
         # Initialize timing slightly in the past to force a wait
         io._global_start_ts = time.perf_counter() - 0.001  # 1ms ago
         io._frames_sent = 0
         io._total_duration_sent = 0.0
-        
+
         # Send single chunk with timing
         with patch('asyncio.sleep') as mock_sleep:
             await io._send_single_chunk(chunk)
-            
-<<<<<<< HEAD
+
             # Should have called sleep with appropriate timing
             if mock_sleep.call_count > 0:
                 sleep_time = mock_sleep.call_args[0][0]
                 assert 0 <= sleep_time <= 0.02  # Should be between 0 and chunk_duration
-            
+
         # Check chunk was sent
         io.push.assert_called_once_with(chunk)
-        
+
         # Check metrics updated
         assert io._frames_sent == 1
         assert io._total_duration_sent == 0.02  # 20ms
-        
+
     @pytest.mark.asyncio
     async def test_burst_mode_activation(self, mock_config, mock_credentials, mock_reader, mock_writer):
         """Test that burst mode activates when behind schedule"""
-=======
-            # Should sleep for chunk_duration - delta = 20ms - 5ms = 15ms = 0.015s
-            mock_sleep.assert_called_once_with(0.015)
-
-    def test_eos_received_field_default(self, mock_config, mock_credentials, mock_reader, mock_writer):
-        """Test Io eos_received field defaults to False"""
->>>>>>> e68e299a
-        io = ConcreteIo(
-            cfg=mock_config,
-            credentials=mock_credentials,
-            reader=mock_reader,
-            writer=mock_writer
-        )
-<<<<<<< HEAD
-        
+        io = ConcreteIo(
+            cfg=mock_config,
+            credentials=mock_credentials,
+            reader=mock_reader,
+            writer=mock_writer
+        )
+
         # Initialize timing from past to simulate being behind
         io._global_start_ts = time.perf_counter() - 1.0  # 1 second ago
         io._frames_sent = 0
         io._total_duration_sent = 0.0  # Should have sent 50 chunks by now (1000ms / 20ms)
-        
+
         # Check that we're behind schedule
         assert io._is_behind_schedule() is True
-        
+
         # Calculate timing metrics
         target_time, current_time, time_behind = io._calculate_timing_metrics()
         assert time_behind > 0.02  # Should be more than one chunk behind
-        
+
     @pytest.mark.asyncio
     async def test_burst_mode_chunk_sending(self, mock_config, mock_credentials, mock_reader, mock_writer):
         """Test burst mode sends multiple chunks at once"""
-=======
-
-        assert hasattr(io, 'eos_received')
-        assert io.eos_received is False
-
-    def test_eos_received_field_can_be_set(self, mock_config, mock_credentials, mock_reader, mock_writer):
-        """Test Io eos_received field can be set to True"""
->>>>>>> e68e299a
-        io = ConcreteIo(
-            cfg=mock_config,
-            credentials=mock_credentials,
-            reader=mock_reader,
-            writer=mock_writer
-        )
-<<<<<<< HEAD
-        
+        io = ConcreteIo(
+            cfg=mock_config,
+            credentials=mock_credentials,
+            reader=mock_reader,
+            writer=mock_writer
+        )
+
         io._send_chunk_immediately = AsyncMock()
         io._read_next_chunk = AsyncMock(return_value=b"next_chunk")
-        
+
         # Initialize timing to be significantly behind (500ms behind = 25 chunks)
         io._global_start_ts = time.perf_counter() - 0.5
         io._frames_sent = 0
         io._total_duration_sent = 0.0
-        
+
         with patch('palabra_ai.task.io.base.debug') as mock_debug:
             await io._send_burst_chunks(b"initial_chunk")
-            
+
             # Should send up to MAX_BURST (20) chunks
             assert io._send_chunk_immediately.call_count == 20
-            
+
             # Check debug message
             debug_calls = [str(call) for call in mock_debug.call_args_list]
             assert any("BURST:" in call for call in debug_calls)
             assert any("25 chunks" in call for call in debug_calls)  # Should mention being 25 chunks behind
             assert any("sending 20 chunks" in call for call in debug_calls)  # But only sending MAX_BURST
-            
+
     @pytest.mark.asyncio
     async def test_burst_mode_limited_by_max(self, mock_config, mock_credentials, mock_reader, mock_writer):
         """Test burst mode respects MAX_BURST limit"""
@@ -567,20 +549,20 @@
             reader=mock_reader,
             writer=mock_writer
         )
-        
+
         io._send_chunk_immediately = AsyncMock()
         io._read_next_chunk = AsyncMock(return_value=b"next_chunk")
-        
+
         # Initialize timing to be very far behind (2 seconds = 100 chunks)
         io._global_start_ts = time.perf_counter() - 2.0
         io._frames_sent = 0
         io._total_duration_sent = 0.0
-        
+
         await io._send_burst_chunks(b"initial_chunk")
-        
+
         # Should still only send MAX_BURST (20) chunks
         assert io._send_chunk_immediately.call_count == 20
-        
+
     @pytest.mark.asyncio
     async def test_timing_metrics_calculation(self, mock_config, mock_credentials, mock_reader, mock_writer):
         """Test accurate calculation of timing metrics"""
@@ -590,23 +572,23 @@
             reader=mock_reader,
             writer=mock_writer
         )
-        
+
         # Set known timing state
         start_time = time.perf_counter()
         io._global_start_ts = start_time
         io._total_duration_sent = 0.1  # 100ms sent
-        
+
         target_time, current_time, time_behind = io._calculate_timing_metrics()
-        
+
         # Target time should be start + duration sent
         assert target_time == start_time + 0.1
-        
+
         # Current time should be approximately now
         assert abs(current_time - time.perf_counter()) < 0.001
-        
+
         # Time behind can be negative (if we're ahead) or positive (if behind)
         assert isinstance(time_behind, float)
-        
+
     @pytest.mark.asyncio
     async def test_do_method_integration(self, mock_config, mock_credentials, mock_reader, mock_writer):
         """Test the main do() loop with timing"""
@@ -620,27 +602,27 @@
         # Mock reader to return chunks then EOF
         chunks = [b"chunk1", b"chunk2", b"chunk3", None]
         mock_reader.read.side_effect = chunks
-        
+
         io.push = AsyncMock()
         io.push_in_msg = AsyncMock()
-        
+
         with patch('asyncio.sleep') as mock_sleep:
             await io.do()
             
             # Should have processed 3 chunks
             assert io.push.call_count == 3
-            
+
             # Should have initialized timing
             assert io._global_start_ts is not None
-            
+
             # Should have updated metrics
             assert io._frames_sent == 3
             assert io._total_duration_sent == 0.06  # 3 * 20ms
-            
+
             # Should have sent EOF message
             io.push_in_msg.assert_called_once()
             assert isinstance(io.push_in_msg.call_args[0][0], EndTaskMessage)
-            
+
     @pytest.mark.asyncio
     async def test_no_drift_over_time(self, mock_config, mock_credentials, mock_reader, mock_writer):
         """Test that timing doesn't drift over many chunks"""
@@ -650,28 +632,28 @@
             reader=mock_reader,
             writer=mock_writer
         )
-        
+
         io.push = AsyncMock()
-        
+
         # Initialize timing
         start_time = time.perf_counter()
         io._global_start_ts = start_time
         io._frames_sent = 0
         io._total_duration_sent = 0.0
-        
+
         # Simulate sending 100 chunks
         for i in range(100):
             await io._send_chunk_immediately(b"chunk")
-            
+
         # Check that total duration matches expected (within floating point precision)
         expected_duration = 100 * 0.02  # 100 chunks * 20ms
         assert abs(io._total_duration_sent - expected_duration) < 1e-10
         assert io._frames_sent == 100
-        
+
         # The target time for next chunk should be exactly start + total duration
         target_time, _, _ = io._calculate_timing_metrics()
         assert abs(target_time - (start_time + expected_duration)) < 1e-10
-        
+
     @pytest.mark.asyncio
     async def test_handles_eof_correctly(self, mock_config, mock_credentials, mock_reader, mock_writer):
         """Test EOF handling in the main loop"""
@@ -681,21 +663,21 @@
             reader=mock_reader,
             writer=mock_writer
         )
-        
+
         # Mock reader to return None (EOF)
         mock_reader.read.return_value = None
-        
+
         io.push_in_msg = AsyncMock()
-        
+
         await io.do()
-        
+
         # Should handle EOF
         assert io.eof.is_set()
-        
+
         # Should send EndTaskMessage
         io.push_in_msg.assert_called_once()
         assert isinstance(io.push_in_msg.call_args[0][0], EndTaskMessage)
-        
+
     @pytest.mark.asyncio
     async def test_empty_chunk_handling(self, mock_config, mock_credentials, mock_reader, mock_writer):
         """Test that empty chunks are skipped"""
@@ -705,20 +687,39 @@
             reader=mock_reader,
             writer=mock_writer
         )
-        
+
         # Mock reader to return empty chunk, real chunk, then EOF
         mock_reader.read.side_effect = [b"", b"real_chunk", None]
-        
+
         io.push = AsyncMock()
         io.push_in_msg = AsyncMock()
-        
+
         await io.do()
-        
+
         # Should only process the real chunk
         assert io.push.call_count == 1
         io.push.assert_called_with(b"real_chunk")
-=======
+
+    def test_eos_received_field_default(self, mock_config, mock_credentials, mock_reader, mock_writer):
+        """Test Io eos_received field defaults to False"""
+        io = ConcreteIo(
+            cfg=mock_config,
+            credentials=mock_credentials,
+            reader=mock_reader,
+            writer=mock_writer
+        )
+
+        assert hasattr(io, 'eos_received')
+        assert io.eos_received is False
+
+    def test_eos_received_field_can_be_set(self, mock_config, mock_credentials, mock_reader, mock_writer):
+        """Test Io eos_received field can be set to True"""
+        io = ConcreteIo(
+            cfg=mock_config,
+            credentials=mock_credentials,
+            reader=mock_reader,
+            writer=mock_writer
+        )
 
         io.eos_received = True
-        assert io.eos_received is True
->>>>>>> e68e299a
+        assert io.eos_received is True