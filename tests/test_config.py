--- conflicted
+++ resolved
@@ -254,15 +254,8 @@
 
 def test_config_with_source_and_targets():
     """Test Config with source and targets"""
-<<<<<<< HEAD
-    source = SourceLang(lang="es")
-    targets = [TargetLang(lang="en"), TargetLang(lang="fr")]
-
-=======
     source = SourceLang(lang=ES)
     targets = [TargetLang(lang=EN), TargetLang(lang=FR)]
-    
->>>>>>> e68e299a
     config = Config(source=source, targets=targets)
     assert config.source.lang.code == "es"
     assert len(config.targets) == 2
@@ -271,15 +264,8 @@
 
 def test_config_single_target():
     """Test Config with single target (not a list)"""
-<<<<<<< HEAD
-    source = SourceLang(lang="es")
-    target = TargetLang(lang="en")
-
-=======
     source = SourceLang(lang=ES)
     target = TargetLang(lang=EN)
-    
->>>>>>> e68e299a
     config = Config(source=source, targets=target)
     # model_post_init should have been called and converted single target to list
     # But it seems the init process doesn't trigger it properly. Let's test what we get
