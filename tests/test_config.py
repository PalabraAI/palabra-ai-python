--- conflicted
+++ resolved
@@ -1170,24 +1170,6 @@
     assert "translation_queue_configs" not in pipeline
 
 
-<<<<<<< HEAD
-# ═══════════════════════════════════════════════════
-# NEW TESTS: Config Language Properties (TDD - RED)
-# ═══════════════════════════════════════════════════
-
-def test_config_source_lang_property():
-    """Test Config.source_lang property returns source language code"""
-    config = Config(
-        source=SourceLang(lang=Language.get_by_bcp47("en-US")),
-        targets=[TargetLang(lang=ES)]
-    )
-    # Uses source_code from Language
-    assert config.source_lang == "en"
-
-
-def test_config_target_lang_property():
-    """Test Config.target_lang property returns first target language code"""
-=======
 def test_config_model_json_schema():
     """Test that Config.model_json_schema() matches to_dict() structure"""
     schema = Config.model_json_schema()
@@ -1253,12 +1235,98 @@
 def test_config_new_fields_from_applied():
     """Test that new fields from Applied column are present"""
     # Create config
->>>>>>> 4ec7b5f0
     config = Config(
         source=SourceLang(lang=EN),
         targets=[TargetLang(lang=ES)]
     )
-<<<<<<< HEAD
+
+    # Check Transcription.speakers_total
+    assert hasattr(config.source.transcription, 'speakers_total')
+    assert config.source.transcription.speakers_total is None
+
+    # Check QueueConfig new fields
+    queue_config = config.translation_queue_configs.global_
+    assert hasattr(queue_config, 'auto_tempo_max_delay_ms')
+    assert queue_config.auto_tempo_max_delay_ms == 250
+    assert hasattr(queue_config, 'tempo_decay')
+    assert queue_config.tempo_decay == 0.35
+    assert hasattr(queue_config, 'tempo_smoothing')
+    assert queue_config.tempo_smoothing == 0.005
+
+    # Check SpeechGen defaults match Applied
+    speech_gen = config.targets[0].translation.speech_generation
+    assert speech_gen.voice_cloning_mode == "static_5"
+    assert speech_gen.speech_tempo_auto is False
+    assert speech_gen.speech_tempo_adjustment_factor == 1.0
+
+
+def test_config_json_schema_includes_new_fields():
+    """Test that model_json_schema includes new fields from Applied"""
+    schema = Config.model_json_schema()
+    defs = schema.get("$defs") or schema.get("definitions", {})
+
+    # Check Transcription schema includes speakers_total
+    transcription_def = defs.get("Transcription")
+    assert transcription_def is not None
+    trans_props = transcription_def.get("properties", {})
+    assert "speakers_total" in trans_props
+
+    # Check QueueConfig schema includes new tempo fields
+    queue_config_def = defs.get("QueueConfig")
+    assert queue_config_def is not None
+    queue_props = queue_config_def.get("properties", {})
+    assert "auto_tempo_max_delay_ms" in queue_props
+    assert "tempo_decay" in queue_props
+    assert "tempo_smoothing" in queue_props
+
+    # Check SpeechGen schema includes all fields
+    speech_gen_def = defs.get("SpeechGen")
+    assert speech_gen_def is not None
+    speech_props = speech_gen_def.get("properties", {})
+    assert "voice_cloning_mode" in speech_props
+    assert "speech_tempo_auto" in speech_props
+    assert "speech_tempo_adjustment_factor" in speech_props
+
+
+def test_config_json_schema_has_stream_defaults():
+    """Test that model_json_schema includes default values for input/output streams"""
+    from palabra_ai.constant import WS_MODE_INPUT_SAMPLE_RATE, WS_MODE_OUTPUT_SAMPLE_RATE, WS_MODE_CHANNELS
+
+    schema = Config.model_json_schema()
+    properties = schema["properties"]
+
+    # Check input_stream source defaults
+    input_source = properties["input_stream"]["properties"]["source"]["properties"]
+    assert input_source["format"]["default"] == "pcm_s16le"
+    assert input_source["sample_rate"]["default"] == WS_MODE_INPUT_SAMPLE_RATE
+    assert input_source["channels"]["default"] == WS_MODE_CHANNELS
+
+    # Check output_stream target defaults
+    output_target = properties["output_stream"]["properties"]["target"]["properties"]
+    assert output_target["format"]["default"] == "pcm_s16le"
+    assert output_target["sample_rate"]["default"] == WS_MODE_OUTPUT_SAMPLE_RATE
+    assert output_target["channels"]["default"] == WS_MODE_CHANNELS
+
+# ═══════════════════════════════════════════════════
+# NEW TESTS: Config Language Properties (TDD - RED)
+# ═══════════════════════════════════════════════════
+
+def test_config_source_lang_property():
+    """Test Config.source_lang property returns source language code"""
+    config = Config(
+        source=SourceLang(lang=Language.get_by_bcp47("en-US")),
+        targets=[TargetLang(lang=ES)]
+    )
+    # Uses source_code from Language
+    assert config.source_lang == "en"
+
+
+def test_config_target_lang_property():
+    """Test Config.target_lang property returns first target language code"""
+    config = Config(
+        source=SourceLang(lang=EN),
+        targets=[TargetLang(lang=ES)]
+    )
     # Uses target_code from Language
     assert config.target_lang == "es"
 
@@ -1361,73 +1429,4 @@
         output_dir=None
     )
 
-    assert config.output_dir is None
-=======
-
-    # Check Transcription.speakers_total
-    assert hasattr(config.source.transcription, 'speakers_total')
-    assert config.source.transcription.speakers_total is None
-
-    # Check QueueConfig new fields
-    queue_config = config.translation_queue_configs.global_
-    assert hasattr(queue_config, 'auto_tempo_max_delay_ms')
-    assert queue_config.auto_tempo_max_delay_ms == 250
-    assert hasattr(queue_config, 'tempo_decay')
-    assert queue_config.tempo_decay == 0.35
-    assert hasattr(queue_config, 'tempo_smoothing')
-    assert queue_config.tempo_smoothing == 0.005
-
-    # Check SpeechGen defaults match Applied
-    speech_gen = config.targets[0].translation.speech_generation
-    assert speech_gen.voice_cloning_mode == "static_5"
-    assert speech_gen.speech_tempo_auto is False
-    assert speech_gen.speech_tempo_adjustment_factor == 1.0
-
-
-def test_config_json_schema_includes_new_fields():
-    """Test that model_json_schema includes new fields from Applied"""
-    schema = Config.model_json_schema()
-    defs = schema.get("$defs") or schema.get("definitions", {})
-
-    # Check Transcription schema includes speakers_total
-    transcription_def = defs.get("Transcription")
-    assert transcription_def is not None
-    trans_props = transcription_def.get("properties", {})
-    assert "speakers_total" in trans_props
-
-    # Check QueueConfig schema includes new tempo fields
-    queue_config_def = defs.get("QueueConfig")
-    assert queue_config_def is not None
-    queue_props = queue_config_def.get("properties", {})
-    assert "auto_tempo_max_delay_ms" in queue_props
-    assert "tempo_decay" in queue_props
-    assert "tempo_smoothing" in queue_props
-
-    # Check SpeechGen schema includes all fields
-    speech_gen_def = defs.get("SpeechGen")
-    assert speech_gen_def is not None
-    speech_props = speech_gen_def.get("properties", {})
-    assert "voice_cloning_mode" in speech_props
-    assert "speech_tempo_auto" in speech_props
-    assert "speech_tempo_adjustment_factor" in speech_props
-
-
-def test_config_json_schema_has_stream_defaults():
-    """Test that model_json_schema includes default values for input/output streams"""
-    from palabra_ai.constant import WS_MODE_INPUT_SAMPLE_RATE, WS_MODE_OUTPUT_SAMPLE_RATE, WS_MODE_CHANNELS
-
-    schema = Config.model_json_schema()
-    properties = schema["properties"]
-
-    # Check input_stream source defaults
-    input_source = properties["input_stream"]["properties"]["source"]["properties"]
-    assert input_source["format"]["default"] == "pcm_s16le"
-    assert input_source["sample_rate"]["default"] == WS_MODE_INPUT_SAMPLE_RATE
-    assert input_source["channels"]["default"] == WS_MODE_CHANNELS
-
-    # Check output_stream target defaults
-    output_target = properties["output_stream"]["properties"]["target"]["properties"]
-    assert output_target["format"]["default"] == "pcm_s16le"
-    assert output_target["sample_rate"]["default"] == WS_MODE_OUTPUT_SAMPLE_RATE
-    assert output_target["channels"]["default"] == WS_MODE_CHANNELS
->>>>>>> 4ec7b5f0
+    assert config.output_dir is None