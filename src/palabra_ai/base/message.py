--- conflicted
+++ resolved
@@ -7,12 +7,10 @@
 
 from pydantic import BaseModel, ConfigDict, Field, PrivateAttr, model_validator
 
-<<<<<<< HEAD
-from palabra_ai.exc import ApiError, ApiValidationError
-=======
 from palabra_ai.base.enum import Channel
 from palabra_ai.base.enum import Direction
->>>>>>> 14b4584c
+
+from palabra_ai.exc import ApiError, ApiValidationError
 from palabra_ai.lang import Language
 from palabra_ai.util.logger import debug
 
@@ -57,12 +55,9 @@
         VALIDATED_TRANSCRIPTION = "validated_transcription"
         PARTIAL_TRANSLATED_TRANSCRIPTION = "partial_translated_transcription"
         PIPELINE_TIMINGS = "pipeline_timings"
-<<<<<<< HEAD
         ERROR = "error"  # For error messages
-=======
         END_TASK = "end_task"  # For end_task messages
         SET_TASK = "set_task"  # For set_task messages
->>>>>>> 14b4584c
         _QUEUE_LEVEL = "queue_level"
         _EMPTY = "empty"  # For empty {} messages
         _UNKNOWN = "unknown"  # For unrecognized message formats
