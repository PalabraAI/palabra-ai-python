import sys
<<<<<<< HEAD
=======
from pathlib import Path
>>>>>>> 14b4584c
from dataclasses import dataclass, field
from logging import DEBUG, INFO, WARNING
from pathlib import Path

from loguru import logger


CRITICAL = 50
FATAL = CRITICAL
ERROR = 40
WARNING = 30
WARN = WARNING
SUCCESS = 25  # Custom level for successful operations
INFO = 20
DEBUG = 10
NOTSET = 0

@dataclass
class Library:
    name: str = "palabra_ai"
    level: int = field(default=INFO)
    handlers: list = field(default_factory=list)

    def __call__(self, level: int):
        self.level = level

    def set_level(self, silent: bool, debug: bool):
        """Set logging level based on flags."""
        if debug:
            self(DEBUG)
        elif silent:
            self(SUCCESS)
        else:
            self(INFO)

    def should_log(self, record: dict) -> bool:
        """Check if record should be logged based on library settings."""
        if not self._is_library_record(record):
            return True
        return record["level"].no >= self.level

    def _is_library_record(self, record: dict) -> bool:
        """Check if record belongs to this library."""
        return record.get("name", "").startswith(self.name)

    def create_console_filter(self, original_filter):
        """Create a filter that combines library filtering with original."""

        def combined_filter(record):
            if not self.should_log(record):
                return False
            return original_filter(record) if original_filter else True

        return combined_filter

    def create_file_filter(self):
        """Create a filter for file handler (library messages only)."""
        return lambda record: self._is_library_record(record)

    def cleanup_handlers(self):
        """Remove all registered handlers."""
        for h_id in self.handlers:
            try:
                logger.remove(h_id)
            except ValueError:
                pass
        self.handlers.clear()

    def setup_console_handler(self):
        """Setup console output filtering."""
        if 0 in logger._core.handlers:
            # Modify existing default handler
            handler = logger._core.handlers[0]
            original_filter = handler._filter
            handler._filter = self.create_console_filter(original_filter)
        else:
            # No default handler, create our own
            h_id = logger.add(
                sys.stderr,
                filter=self.should_log,
                colorize=True,
            )
            self.handlers.append(h_id)

    def setup_file_handler(self, log_file: Path):
        """Setup file logging handler."""
        if not log_file:
            return

        h_id = logger.add(
            str(log_file.absolute()),
            level=DEBUG,  # File gets all debug messages
            filter=self.create_file_filter(),
            enqueue=True,
            buffering=1,
            catch=True,
            backtrace=True,
            diagnose=True,
        )
        self.handlers.append(h_id)


_lib = Library()


def set_logging(silent: bool, debug: bool, log_file: Path = None):
    """Configure logging for the library."""
    _lib.set_level(silent, debug)
    _lib.cleanup_handlers()
    _lib.setup_console_handler()
    _lib.setup_file_handler(log_file)


# Direct exports from logger
success = logger.success
debug = logger.debug
info = logger.info
warning = logger.warning
error = logger.error
critical = logger.critical
exception = logger.exception
trace = logger.trace


__all__ = [
    "debug",
    "info",
    "warning",
    "error",
    "critical",
    "exception",
    "trace",
    "set_logging",
]<|MERGE_RESOLUTION|>--- conflicted
+++ resolved
@@ -1,8 +1,6 @@
 import sys
-<<<<<<< HEAD
-=======
+from logging import DEBUG, INFO, WARNING, ERROR, CRITICAL
 from pathlib import Path
->>>>>>> 14b4584c
 from dataclasses import dataclass, field
 from logging import DEBUG, INFO, WARNING
 from pathlib import Path
