from __future__ import annotations

import io
from copy import deepcopy
from functools import cached_property
from pathlib import Path
from typing import TYPE_CHECKING, Annotated, Any, TextIO

from environs import Env
from pydantic import (
    BaseModel,
    BeforeValidator,
    ConfigDict,
    Field,
    PlainSerializer,
    PrivateAttr,
    model_validator,
)
from pydantic.json_schema import SkipJsonSchema

from palabra_ai.constant import (
    AUTO_TEMPO_MAX_DELAY_MS_DEFAULT,
    BYTES_PER_SAMPLE,
    CONTEXT_SIZE_DEFAULT,
    DESIRED_QUEUE_LEVEL_MS_DEFAULT,
    ENERGY_VARIANCE_FACTOR_DEFAULT,
    EOF_SILENCE_DURATION_S,
    F0_VARIANCE_FACTOR_DEFAULT,
    FORCE_END_OF_SEGMENT_DEFAULT,
    MAX_ALIGNMENT_CER_DEFAULT,
    MAX_QUEUE_LEVEL_MS_DEFAULT,
    MAX_STEPS_WITHOUT_EOS_DEFAULT,
    MIN_ALIGNMENT_SCORE_DEFAULT,
    MIN_SENTENCE_CHARACTERS_DEFAULT,
    MIN_SENTENCE_SECONDS_DEFAULT,
    MIN_SPLIT_INTERVAL_DEFAULT,
    MIN_TRANSCRIPTION_LEN_DEFAULT,
    MIN_TRANSCRIPTION_TIME_DEFAULT,
    OUT_LOG_SUFFIX,
    OUT_TRACE_SUFFIX,
    PHRASE_CHANCE_DEFAULT,
    QUEUE_MAX_TEMPO,
    QUEUE_MIN_TEMPO,
    SEGMENT_CONFIRMATION_SILENCE_THRESHOLD_DEFAULT,
    SEGMENTS_AFTER_RESTART_DEFAULT,
    STEP_SIZE_DEFAULT,
    TEMPO_DECAY_DEFAULT,
    TEMPO_SMOOTHING_DEFAULT,
    VAD_LEFT_PADDING_DEFAULT,
    VAD_RIGHT_PADDING_DEFAULT,
    VAD_THRESHOLD_DEFAULT,
    WEBRTC_MODE_CHANNELS,
    WEBRTC_MODE_CHUNK_DURATION_MS,
    WEBRTC_MODE_INPUT_SAMPLE_RATE,
    WEBRTC_MODE_OUTPUT_SAMPLE_RATE,
    WS_MODE_CHANNELS,
    WS_MODE_CHUNK_DURATION_MS,
    WS_MODE_INPUT_SAMPLE_RATE,
    WS_MODE_OUTPUT_SAMPLE_RATE,
)
from palabra_ai.exc import ConfigurationError
from palabra_ai.lang import Language, is_valid_source_language, is_valid_target_language
from palabra_ai.message import Message
from palabra_ai.types import T_ON_TRANSCRIPTION
from palabra_ai.util.dt import get_now_strftime
from palabra_ai.util.logger import set_logging
from palabra_ai.util.orjson import from_json, to_json
from palabra_ai.util.pydantic import mark_fields_as_set

if TYPE_CHECKING:
    from palabra_ai.task.adapter.base import Reader, Writer


env = Env(prefix="PALABRA_")
env.read_env()
CLIENT_ID = env.str("CLIENT_ID", default=None)
CLIENT_SECRET = env.str("CLIENT_SECRET", default=None)
SILENT = env.bool("SILENT", default=False)
DEBUG = env.bool("DEBUG", default=False)
DEEP_DEBUG = env.bool("DEEP_DEBUG", default=False)
DEEPEST_DEBUG = env.bool("DEEPEST_DEBUG", default=False)
TIMEOUT = env.int("TIMEOUT", default=0)
LOG_FILE = env.path("LOG_FILE", default=None)
RICH_DEFAULT_CONFIG = env.bool("RICH_DEFAULT_CONFIG", default=False)

# Materialized paths for fields that should always be included in serialization
# when rich_default_config is enabled, even with exclude_unset=True
ALWAYS_INCLUDE_PATHS = [
    "source.transcription.detectable_languages",
    "source.transcription.segment_confirmation_silence_threshold",
    "source.transcription.sentence_splitter.enabled",
    "source.transcription.verification.auto_transcription_correction",
    "source.transcription.verification.transcription_correction_style",
    "targets[].translation.translate_partial_transcriptions",
    "targets[].translation.speech_generation.voice_cloning",
    "targets[].translation.speech_generation.voice_id",
    "targets[].translation.speech_generation.voice_timbre_detection.enabled",
    "targets[].translation.speech_generation.voice_timbre_detection.high_timbre_voices",
    "targets[].translation.speech_generation.voice_timbre_detection.low_timbre_voices",
    "translation_queue_configs.global_.desired_queue_level_ms",
    "translation_queue_configs.global_.max_queue_level_ms",
    "translation_queue_configs.global_.auto_tempo",
    "translation_queue_configs.global_.min_tempo",
    "translation_queue_configs.global_.max_tempo",
]


def validate_language(v):
    if isinstance(v, str):
        return Language.get_by_bcp47(v)
    return v


def validate_source_language(v):
    if isinstance(v, str):
        v = Language.get_by_bcp47(v)
    if not is_valid_source_language(v):
        raise ConfigurationError(
            f"Language '{v.code}' is not supported as a source language for speech recognition"
        )
    return v


def validate_target_language(v):
    if isinstance(v, str):
        v = Language.get_by_bcp47(v)
    if not is_valid_target_language(v):
        raise ConfigurationError(
            f"Language '{v.code}' is not supported as a target language for translation"
        )
    return v


def serialize_language(lang: Language) -> str:
    return lang.bcp47


def serialize_language_source(lang: Language) -> str:
    """Serialize language for source (recognition) - uses source_code"""
    return lang.source_code


def serialize_language_target(lang: Language) -> str:
    """Serialize language for target (translation) - uses target_code"""
    return lang.target_code


LanguageField = Annotated[
    Language, BeforeValidator(validate_language), PlainSerializer(serialize_language)
]

SourceLanguageField = Annotated[
    Language,
    BeforeValidator(validate_source_language),
    PlainSerializer(serialize_language_source),
]

TargetLanguageField = Annotated[
    Language,
    BeforeValidator(validate_target_language),
    PlainSerializer(serialize_language_target),
]


class IoMode(BaseModel):
    name: str
    input_sample_rate: int
    output_sample_rate: int
    num_channels: int
    input_chunk_duration_ms: int
    eof_silence_duration_s: float = EOF_SILENCE_DURATION_S

    @cached_property
    def input_samples_per_channel(self) -> int:
        return int(self.input_sample_rate * (self.input_chunk_duration_ms / 1000))

    @cached_property
    def input_bytes_per_channel(self) -> int:
        return self.input_samples_per_channel * BYTES_PER_SAMPLE

    @cached_property
    def input_chunk_samples(self) -> int:
        return self.input_samples_per_channel * self.num_channels

    @cached_property
    def input_chunk_bytes(self) -> int:
        return self.input_bytes_per_channel * self.num_channels

    @cached_property
    def for_input_audio_frame(self) -> tuple[int, int, int]:
        return self.input_sample_rate, self.num_channels, self.input_samples_per_channel

    @property
    def mode_type(self) -> str:
        """Get mode type string for internal use."""
        if isinstance(self, WebrtcMode):
            return "webrtc"
        elif isinstance(self, WsMode):
            return "ws"
        else:
            raise ConfigurationError(
                f"Unsupported IO mode: {type(self).__name__}, "
                f"supported modes are: WebrtcMode, WsMode"
            )

    def get_io_class(self):
        """Get the corresponding IO class for this mode."""
        if isinstance(self, WebrtcMode):
            from palabra_ai.task.io.webrtc import WebrtcIo

            return WebrtcIo
        elif isinstance(self, WsMode):
            from palabra_ai.task.io.ws import WsIo

            return WsIo
        else:
            raise ConfigurationError(
                f"Unsupported IO mode: {type(self).__name__}, "
                f"supported modes are: WebrtcMode, WsMode"
            )

    @classmethod
    def from_string(cls, mode_str: str, **kwargs) -> IoMode:
        """Create mode instance from string."""
        if mode_str == "webrtc":
            return WebrtcMode(**kwargs)
        elif mode_str == "ws":
            return WsMode(**kwargs)
        else:
            raise ConfigurationError(
                f"Unsupported mode string: {mode_str}, "
                f"supported modes are: 'webrtc', 'ws'"
            )

    @classmethod
    def from_api_source(cls, source: dict) -> IoMode:
        """Create mode instance from API source dictionary."""
        source_type = source.get("type")
        if source_type == "webrtc":
            return WebrtcMode()
        elif source_type == "ws":
            return WsMode(
                input_sample_rate=source.get("sample_rate", WS_MODE_INPUT_SAMPLE_RATE),
                num_channels=source.get("channels", WS_MODE_CHANNELS),
                # dur_ms will use default WS_MODE_CHUNK_DURATION_MS
            )
        else:
            raise ConfigurationError(
                f"Unsupported API source type: {source_type}, "
                f"supported types are: 'webrtc', 'ws'"
            )

    def __str__(self) -> str:
        return f"[{self.name}: {self.input_sample_rate}Hz, {self.num_channels}ch, {self.input_chunk_duration_ms}ms]"


class WebrtcMode(IoMode):
    name: str = "webrtc"
    input_sample_rate: int = WEBRTC_MODE_INPUT_SAMPLE_RATE
    output_sample_rate: int = WEBRTC_MODE_OUTPUT_SAMPLE_RATE
    num_channels: int = WEBRTC_MODE_CHANNELS
    input_chunk_duration_ms: int = WEBRTC_MODE_CHUNK_DURATION_MS

    def model_dump(self, *args, **kwargs) -> dict[str, Any]:
        return {
            "input_stream": {
                "content_type": "audio",
                "source": {
                    "type": "webrtc",
                },
            },
            "output_stream": {
                "content_type": "audio",
                "target": {
                    "type": "webrtc",
                },
            },
        }


class WsMode(IoMode):
    name: str = "ws"
    input_sample_rate: int = WS_MODE_INPUT_SAMPLE_RATE
    output_sample_rate: int = WS_MODE_OUTPUT_SAMPLE_RATE
    num_channels: int = WS_MODE_CHANNELS
    input_chunk_duration_ms: float = WS_MODE_CHUNK_DURATION_MS

    def model_dump(self, *args, **kwargs) -> dict[str, Any]:
        return {
            "input_stream": {
                "content_type": "audio",
                "source": {
                    "type": "ws",
                    "format": "pcm_s16le",
                    "sample_rate": self.input_sample_rate,
                    "channels": self.num_channels,
                },
            },
            "output_stream": {
                "content_type": "audio",
                "target": {
                    "type": "ws",
                    "format": "pcm_s16le",
                    "sample_rate": self.output_sample_rate,
                    "channels": self.num_channels,
                },
            },
        }


class Stream(BaseModel):
    content_type: str = "audio"


class InputStream(Stream):
    source: dict[str, str] = {"type": "webrtc"}


class OutputStream(Stream):
    target: dict[str, str] = {"type": "webrtc"}


class Preprocessing(BaseModel):
    enable_vad: bool = True
    vad_threshold: float = VAD_THRESHOLD_DEFAULT
    vad_left_padding: int = VAD_LEFT_PADDING_DEFAULT
    vad_right_padding: int = VAD_RIGHT_PADDING_DEFAULT
    pre_vad_denoise: bool = False
    pre_vad_dsp: bool = True
    record_tracks: list[str] = []
    auto_tempo: bool = False
    normalize_audio: bool = False  # Enable loudnorm filters (disabled by default)


class SplitterAdvanced(BaseModel):
    min_sentence_characters: int = MIN_SENTENCE_CHARACTERS_DEFAULT
    min_sentence_seconds: int = MIN_SENTENCE_SECONDS_DEFAULT
    min_split_interval: float = MIN_SPLIT_INTERVAL_DEFAULT
    context_size: int = CONTEXT_SIZE_DEFAULT
    segments_after_restart: int = SEGMENTS_AFTER_RESTART_DEFAULT
    step_size: int = STEP_SIZE_DEFAULT
    max_steps_without_eos: int = MAX_STEPS_WITHOUT_EOS_DEFAULT
    force_end_of_segment: float = FORCE_END_OF_SEGMENT_DEFAULT


class Splitter(BaseModel):
    enabled: bool = True
    splitter_model: str = "auto"
    advanced: SplitterAdvanced = Field(default_factory=SplitterAdvanced)


class Verification(BaseModel):
    verification_model: str = "auto"
    allow_verification_glossaries: bool = True
    auto_transcription_correction: bool = False
    transcription_correction_style: str | None = None


class FillerPhrases(BaseModel):
    enabled: bool = False
    min_transcription_len: int = MIN_TRANSCRIPTION_LEN_DEFAULT
    min_transcription_time: int = MIN_TRANSCRIPTION_TIME_DEFAULT
    phrase_chance: float = PHRASE_CHANCE_DEFAULT


class TranscriptionAdvanced(BaseModel):
    filler_phrases: FillerPhrases = Field(default_factory=FillerPhrases)
    ignore_languages: list[str] = []


class Transcription(BaseModel):
    detectable_languages: list[str] = []
    asr_model: str = "auto"
    denoise: str = "none"
    allow_hotwords_glossaries: bool = True
    supress_numeral_tokens: bool = False
    diarize_speakers: bool = False
    priority: str = "normal"
    min_alignment_score: float = MIN_ALIGNMENT_SCORE_DEFAULT
    max_alignment_cer: float = MAX_ALIGNMENT_CER_DEFAULT
    segment_confirmation_silence_threshold: float = (
        SEGMENT_CONFIRMATION_SILENCE_THRESHOLD_DEFAULT
    )
    only_confirm_by_silence: bool = False
    batched_inference: bool = False
    force_detect_language: bool = False
    calculate_voice_loudness: bool = False
    speakers_total: int | None = None
    sentence_splitter: Splitter = Field(default_factory=Splitter)
    verification: Verification = Field(default_factory=Verification)
    advanced: TranscriptionAdvanced = Field(default_factory=TranscriptionAdvanced)


class TimbreDetection(BaseModel):
    enabled: bool = False
    high_timbre_voices: list[str] = ["default_high"]
    low_timbre_voices: list[str] = ["default_low"]


class TTSAdvanced(BaseModel):
    f0_variance_factor: float = F0_VARIANCE_FACTOR_DEFAULT
    energy_variance_factor: float = ENERGY_VARIANCE_FACTOR_DEFAULT
    with_custom_stress: bool = True


class SpeechGen(BaseModel):
    tts_model: str = "auto"
    voice_cloning: bool = False
    voice_cloning_mode: str = "static_5"
    denoise_voice_samples: bool = True
    voice_id: str = "default_low"
    voice_timbre_detection: TimbreDetection = Field(default_factory=TimbreDetection)
    speech_tempo_auto: bool = False
    speech_tempo_timings_factor: int = 0
    speech_tempo_adjustment_factor: float = 1.0
    advanced: TTSAdvanced = Field(default_factory=TTSAdvanced)


class TranslationAdvanced(BaseModel):
    pass  # Empty for now, can be extended later


class Translation(BaseModel):
    allowed_source_languages: list[str] = []
    translation_model: str = "auto"
    allow_translation_glossaries: bool = True
    style: str | None = None
    translate_partial_transcriptions: bool = False
    speech_generation: SpeechGen = Field(default_factory=SpeechGen)
    advanced: TranslationAdvanced = Field(default_factory=TranslationAdvanced)


class QueueConfig(BaseModel):
    desired_queue_level_ms: int = DESIRED_QUEUE_LEVEL_MS_DEFAULT
    max_queue_level_ms: int = MAX_QUEUE_LEVEL_MS_DEFAULT
    auto_tempo: bool = True
    min_tempo: float = QUEUE_MIN_TEMPO
    max_tempo: float = QUEUE_MAX_TEMPO
    auto_tempo_max_delay_ms: int = AUTO_TEMPO_MAX_DELAY_MS_DEFAULT
    tempo_decay: float = TEMPO_DECAY_DEFAULT
    tempo_smoothing: float = TEMPO_SMOOTHING_DEFAULT


class QueueConfigs(BaseModel):
    model_config = ConfigDict(populate_by_name=True)
    global_: QueueConfig = Field(alias="global", default_factory=QueueConfig)


class SourceLang(BaseModel):
    lang: SourceLanguageField

    _reader: Reader | None = PrivateAttr(default=None)
    _on_transcription: T_ON_TRANSCRIPTION | None = PrivateAttr(default=None)

    transcription: Transcription = Field(default_factory=Transcription)

    def __init__(
        self,
        lang: LanguageField,
        reader: Reader | None = None,
        on_transcription: T_ON_TRANSCRIPTION | None = None,
        **kwargs,
    ):
        super().__init__(lang=lang, **kwargs)
        if on_transcription and not callable(on_transcription):
            raise ConfigurationError(
                f"on_transcription should be a callable function, got {type(on_transcription)}"
            )
        self._on_transcription = on_transcription
        self._reader = reader

    @property
    def reader(self) -> Reader:
        return self._reader

    @property
    def on_transcription(self) -> T_ON_TRANSCRIPTION | None:
        return self._on_transcription


class TargetLang(BaseModel):
    lang: TargetLanguageField

    _writer: Writer | None = PrivateAttr(default=None)
    _on_transcription: T_ON_TRANSCRIPTION | None = PrivateAttr(default=None)

    translation: Translation = Field(default_factory=Translation)

    def __init__(
        self,
        lang: LanguageField,
        writer: Writer | None = None,
        on_transcription: T_ON_TRANSCRIPTION | None = None,
        **kwargs,
    ):
        super().__init__(lang=lang, **kwargs)
        if on_transcription and not callable(on_transcription):
            raise ConfigurationError(
                f"on_transcription should be a callable function, got {type(on_transcription)}"
            )
        self._writer = writer
        self._on_transcription = on_transcription

    @property
    def writer(self) -> Writer | None:
        return self._writer

    @property
    def on_transcription(self) -> T_ON_TRANSCRIPTION | None:
        return self._on_transcription


class Config(BaseModel):
    model_config = ConfigDict(populate_by_name=True, arbitrary_types_allowed=True)

    source: SourceLang | None = Field(default=None)
    # TODO: SIMULTANEOUS TRANSLATION!!!
    targets: list[TargetLang] | None = Field(default=None)

    preprocessing: Preprocessing = Field(default_factory=Preprocessing)
    translation_queue_configs: QueueConfigs = Field(default_factory=QueueConfigs)
    allowed_message_types: list[str] = [mt.value for mt in Message.ALLOWED_TYPES]

<<<<<<< HEAD
    mode: IoMode = Field(default_factory=WsMode, exclude=True)
    silent: bool = Field(default=SILENT, exclude=True)
    log_file: Path | str | None = Field(default=LOG_FILE, exclude=True)
    benchmark: bool = Field(default=False, exclude=True)
    internal_logs: TextIO | None = Field(default_factory=io.StringIO, exclude=True)
    debug: bool = Field(default=DEBUG, exclude=True)
    deep_debug: bool = Field(default=DEEP_DEBUG, exclude=True)
    timeout: int = Field(default=TIMEOUT, exclude=True)  # TODO!
    trace_file: Path | str | None = Field(default=None, exclude=True)
    drop_empty_frames: bool = Field(default=False, exclude=True)
    estimated_duration: float | None = Field(default=None, exclude=True)
    rich_default_config: bool = Field(default=RICH_DEFAULT_CONFIG, exclude=True)
    x_output_dir: Path | None = Field(default=None, exclude=True)
    run_name: str = Field(default_factory=lambda: get_now_strftime(), exclude=True)
=======
    mode: SkipJsonSchema[IoMode] = Field(default_factory=WsMode, exclude=True)
    silent: SkipJsonSchema[bool] = Field(default=SILENT, exclude=True)
    log_file: SkipJsonSchema[Path | str | None] = Field(default=LOG_FILE, exclude=True)
    benchmark: SkipJsonSchema[bool] = Field(default=False, exclude=True)
    internal_logs: SkipJsonSchema[TextIO | None] = Field(
        default_factory=io.StringIO, exclude=True
    )
    debug: SkipJsonSchema[bool] = Field(default=DEBUG, exclude=True)
    deep_debug: SkipJsonSchema[bool] = Field(default=DEEP_DEBUG, exclude=True)
    timeout: SkipJsonSchema[int] = Field(default=TIMEOUT, exclude=True)  # TODO!
    trace_file: SkipJsonSchema[Path | str | None] = Field(default=None, exclude=True)
    drop_empty_frames: SkipJsonSchema[bool] = Field(default=False, exclude=True)
    estimated_duration: SkipJsonSchema[float | None] = Field(default=None, exclude=True)
    rich_default_config: SkipJsonSchema[bool] = Field(
        default=RICH_DEFAULT_CONFIG, exclude=True
    )
>>>>>>> 4ec7b5f0

    def __init__(
        self,
        source: SourceLang | None = None,
        targets: list[TargetLang] | TargetLang | None = None,
        **kwargs,
    ):
        super().__init__(__from_init=True, **kwargs)
        if not self.source:
            self.source = source
        if not self.targets:
            self.targets = targets
        self._ensure_default_fields_are_set()

    @property
    def output_dir(self) -> Path | None:
        return self.x_output_dir

    @output_dir.setter
    def output_dir(self, value):
        self.x_output_dir = Path(value).absolute()
        self.x_output_dir.mkdir(exist_ok=True, parents=True)
        self.log_file = self.get_out_path(OUT_LOG_SUFFIX)
        self.trace_file = self.get_out_path(OUT_TRACE_SUFFIX)

    def model_post_init(self, context: Any, /) -> None:
        if self.targets is None:
            self.targets = []
        elif isinstance(self.targets, TargetLang):
            self.targets = [self.targets]
        if self.log_file:
            self.log_file = Path(self.log_file).absolute()
            self.log_file.parent.mkdir(exist_ok=True, parents=True)

            # Only auto-set trace_file if not already set by output_dir
            if not self.trace_file:
                self.trace_file = self.log_file.with_suffix(OUT_TRACE_SUFFIX)

        self._ensure_default_fields_are_set()
        super().model_post_init(context)

    def set_logging(self):
        if not self.log_file:
            return
        set_logging(self.silent, self.debug, self.internal_logs, self.log_file)

    def get_out_path(self, suffix: str) -> Path | None:
        if self.output_dir is None:
            return None
        return self.output_dir / f"{self.run_name}{suffix}"

    @property
    def source_lang(self) -> str:
        """Get source language code.

        Returns:
            str: Source language code (e.g., 'en', 'es', 'ru')

        Raises:
            ConfigurationError: If source is not configured
        """
        if not self.source:
            raise ConfigurationError("Source language not configured")
        return self.source.lang.source_code

    @property
    def target_lang(self) -> str:
        """Get first target language code.

        Returns:
            str: First target language code (e.g., 'en', 'es', 'ru')

        Raises:
            ConfigurationError: If no targets configured
        """
        if not self.targets or len(self.targets) == 0:
            raise ConfigurationError("Target language not configured")
        return self.targets[0].lang.target_code

    def _ensure_default_fields_are_set(self) -> None:
        """
        Ensure that essential default fields are marked as 'set' in Pydantic
        so they appear in serialization even with exclude_unset=True.

        This feature is disabled by default and can be enabled with
        RICH_DEFAULT_CONFIG environment variable.
        """
        if not self.rich_default_config:
            return

        mark_fields_as_set(self, ALWAYS_INCLUDE_PATHS)

    @model_validator(mode="before")
    @classmethod
    def reconstruct_from_serialized(cls, data: Any) -> Any:
        if not isinstance(data, dict):
            return data

        data = deepcopy(data)

        __from_init = data.pop("__from_init", False)

        # Extract pipeline if exists
        if "pipeline" in data:
            pipeline = data.pop("pipeline")
            data.update(pipeline)

        raw_source = data.pop("transcription", {})
        source_lang = raw_source.pop("source_language", None)
        if not __from_init and not source_lang:
            raise ConfigurationError(
                f"Source language must be specified in the transcription section. {raw_source}"
            )
        if source_lang:
            data["source"] = {"lang": source_lang, "transcription": raw_source}

        # Reconstruct targets if not present
        raw_targets = data.pop("translations", {})
        targets = []
        for raw_target in raw_targets:
            target_lang = raw_target.pop("target_language", None)
            if not __from_init and not target_lang:
                raise ConfigurationError(
                    f"Target language must be specified in the translation section. {raw_target}"
                )
            targets.append({"lang": target_lang, "translation": raw_target})
        data["targets"] = targets

        # Reconstruct mode from input_stream/output_stream
        if "input_stream" in data and "mode" not in data:
            source = data.get("input_stream", {}).get("source", {})
            data["mode"] = IoMode.from_api_source(source)

            # Remove input/output streams as they are generated from mode
            data.pop("input_stream", None)
            data.pop("output_stream", None)

        return data

    def model_dump(
        self, by_alias=True, exclude_unset=False, **kwargs
    ) -> dict[str, Any]:
        # Get base dump
        data = super().model_dump(
            by_alias=by_alias, exclude_unset=exclude_unset, **kwargs
        )

        # Extract source and targets
        source = data.pop("source")
        targets = data.pop("targets")

        # Build transcription with source_language
        transcription = (
            source.get("transcription", {}).copy() if "transcription" in source else {}
        )
        transcription["source_language"] = source["lang"]

        # Build translations with target_language
        translations = []
        for target in targets:
            translation = (
                target.get("translation", {}).copy() if "translation" in target else {}
            )
            translation["target_language"] = target["lang"]
            translations.append(translation)

        # Build pipeline structure - only include fields that were explicitly set
        pipeline = {
            "transcription": transcription,
            "translations": translations,
        }
        if "preprocessing" in data:
            pipeline["preprocessing"] = data.pop("preprocessing")
        if "translation_queue_configs" in data:
            pipeline["translation_queue_configs"] = data.pop(
                "translation_queue_configs"
            )
        elif "translation_queue_configs" in self.__pydantic_fields_set__:
            # Include if was explicitly set, even if not in data due to exclude_unset
            pipeline["translation_queue_configs"] = (
                self.translation_queue_configs.model_dump(exclude_unset=exclude_unset)
            )
        if "allowed_message_types" in data:
            pipeline["allowed_message_types"] = data.pop("allowed_message_types")

        # data.pop("input_stream", None)
        # data.pop("output_stream", None)

        result = {**data, **{"pipeline": pipeline}, **self.mode.model_dump()}
        return result

    def to_extra_dict(self) -> dict[str, Any]:
        return {
            "silent": self.silent,
            "debug": self.debug,
            "log_file": self.log_file,
            "trace_file": self.trace_file,
            "drop_empty_frames": self.drop_empty_frames,
            "timeout": self.timeout,
            "benchmark": self.benchmark,
            "rich_default_config": self.rich_default_config,
            "output_dir": self.output_dir,
            "run_name": self.run_name,
        }

    def to_dict(self, full: bool = False) -> dict[str, Any]:
        """
        Convert config to dict.

        Args:
            full: If False (default), return only explicitly set fields (exclude_unset=True).
                  If True, return all fields including defaults (exclude_unset=False).

        Note: When config is created via __init__ and then modified, use full=True
              to include all modifications.
        """
        return self.model_dump(exclude_unset=not full)

    def to_json(self, full: bool = False) -> str:
        """
        Convert config to JSON string.

        Args:
            full: If False (default), return only explicitly set fields (exclude_unset=True).
                  If True, return all fields including defaults (exclude_unset=False).

        Note: When config is created via __init__ and then modified, use full=True
              to include all modifications.
        """
        return to_json(self.to_dict(full=full)).decode("utf-8")

    @classmethod
    def from_dict(cls, data: dict) -> Config:
        return cls.from_json(data)

    @classmethod
    def from_json(cls, data: str | dict) -> Config:
        if isinstance(data, str):
            data = from_json(data)
        config = cls.model_validate(data)
        config._ensure_default_fields_are_set()
        return config

    @classmethod
    def model_json_schema(cls, **kwargs) -> dict[str, Any]:
        """Generate JSON Schema matching the actual to_dict() serialization structure"""
        from palabra_ai.lang import get_source_languages, get_target_languages

        # Get base schemas from Pydantic models
        base_schema = super().model_json_schema(**kwargs)
        base_defs = base_schema.get("$defs", {})

        # Build transcription schema from Transcription model + source_language
        transcription_base = base_defs.get("Transcription", {})
        transcription_props = deepcopy(transcription_base.get("properties", {}))
        transcription_props["source_language"] = {"$ref": "#/$defs/SourceLanguageEnum"}

        # Build translation schema from Translation model + target_language
        translation_base = base_defs.get("Translation", {})
        translation_props = deepcopy(translation_base.get("properties", {}))
        translation_props["target_language"] = {"$ref": "#/$defs/TargetLanguageEnum"}

        # Create schema matching to_dict() output structure
        schema = {
            "type": "object",
            "title": "Config",
            "properties": {
                "pipeline": {
                    "type": "object",
                    "properties": {
                        "transcription": {
                            "type": "object",
                            "properties": transcription_props,
                            "additionalProperties": False,
                            "required": ["source_language"],
                        },
                        "translations": {
                            "type": "array",
                            "items": {
                                "type": "object",
                                "properties": translation_props,
                                "additionalProperties": False,
                                "required": ["target_language"],
                            },
                        },
                        "preprocessing": {"allOf": [{"$ref": "#/$defs/Preprocessing"}]},
                        "translation_queue_configs": {
                            "allOf": [{"$ref": "#/$defs/QueueConfigs"}]
                        },
                        "allowed_message_types": {
                            "type": "array",
                            "items": {"type": "string"},
                        },
                    },
                    "required": ["transcription", "translations"],
                },
                "input_stream": {
                    "type": "object",
                    "properties": {
                        "content_type": {"type": "string", "default": "audio"},
                        "source": {
                            "type": "object",
                            "properties": {
                                "type": {"type": "string", "enum": ["ws", "webrtc"]},
                                "format": {"type": "string", "default": "pcm_s16le"},
                                "sample_rate": {
                                    "type": "integer",
                                    "default": WS_MODE_INPUT_SAMPLE_RATE,
                                },
                                "channels": {
                                    "type": "integer",
                                    "default": WS_MODE_CHANNELS,
                                },
                            },
                            "required": ["type"],
                        },
                    },
                },
                "output_stream": {
                    "type": "object",
                    "properties": {
                        "content_type": {"type": "string", "default": "audio"},
                        "target": {
                            "type": "object",
                            "properties": {
                                "type": {"type": "string", "enum": ["ws", "webrtc"]},
                                "format": {"type": "string", "default": "pcm_s16le"},
                                "sample_rate": {
                                    "type": "integer",
                                    "default": WS_MODE_OUTPUT_SAMPLE_RATE,
                                },
                                "channels": {
                                    "type": "integer",
                                    "default": WS_MODE_CHANNELS,
                                },
                            },
                            "required": ["type"],
                        },
                    },
                },
            },
            "$defs": {
                # Include all nested model definitions
                "Preprocessing": base_defs.get("Preprocessing", {}),
                "QueueConfig": base_defs.get("QueueConfig", {}),
                "QueueConfigs": base_defs.get("QueueConfigs", {}),
                "Transcription": base_defs.get("Transcription", {}),
                "Translation": base_defs.get("Translation", {}),
                "Splitter": base_defs.get("Splitter", {}),
                "SplitterAdvanced": base_defs.get("SplitterAdvanced", {}),
                "Verification": base_defs.get("Verification", {}),
                "TranscriptionAdvanced": base_defs.get("TranscriptionAdvanced", {}),
                "FillerPhrases": base_defs.get("FillerPhrases", {}),
                "SpeechGen": base_defs.get("SpeechGen", {}),
                "TTSAdvanced": base_defs.get("TTSAdvanced", {}),
                "TimbreDetection": base_defs.get("TimbreDetection", {}),
                "TranslationAdvanced": base_defs.get("TranslationAdvanced", {}),
                # Language enums with flags
                "SourceLanguageEnum": {
                    "type": "string",
                    "enum": list(
                        {
                            lang.source_code: None for lang in get_source_languages()
                        }.keys()
                    ),
                    "enumNames": list(
                        {
                            lang.source_code: f"{lang.flag} {lang.source_code}"
                            for lang in get_source_languages()
                        }.values()
                    ),
                    "title": "Source Language",
                },
                "TargetLanguageEnum": {
                    "type": "string",
                    "enum": list(
                        {
                            lang.target_code: None for lang in get_target_languages()
                        }.keys()
                    ),
                    "enumNames": list(
                        {
                            lang.target_code: f"{lang.flag} {lang.target_code}"
                            for lang in get_target_languages()
                        }.values()
                    ),
                    "title": "Target Language",
                },
            },
        }

        return schema<|MERGE_RESOLUTION|>--- conflicted
+++ resolved
@@ -521,22 +521,6 @@
     translation_queue_configs: QueueConfigs = Field(default_factory=QueueConfigs)
     allowed_message_types: list[str] = [mt.value for mt in Message.ALLOWED_TYPES]
 
-<<<<<<< HEAD
-    mode: IoMode = Field(default_factory=WsMode, exclude=True)
-    silent: bool = Field(default=SILENT, exclude=True)
-    log_file: Path | str | None = Field(default=LOG_FILE, exclude=True)
-    benchmark: bool = Field(default=False, exclude=True)
-    internal_logs: TextIO | None = Field(default_factory=io.StringIO, exclude=True)
-    debug: bool = Field(default=DEBUG, exclude=True)
-    deep_debug: bool = Field(default=DEEP_DEBUG, exclude=True)
-    timeout: int = Field(default=TIMEOUT, exclude=True)  # TODO!
-    trace_file: Path | str | None = Field(default=None, exclude=True)
-    drop_empty_frames: bool = Field(default=False, exclude=True)
-    estimated_duration: float | None = Field(default=None, exclude=True)
-    rich_default_config: bool = Field(default=RICH_DEFAULT_CONFIG, exclude=True)
-    x_output_dir: Path | None = Field(default=None, exclude=True)
-    run_name: str = Field(default_factory=lambda: get_now_strftime(), exclude=True)
-=======
     mode: SkipJsonSchema[IoMode] = Field(default_factory=WsMode, exclude=True)
     silent: SkipJsonSchema[bool] = Field(default=SILENT, exclude=True)
     log_file: SkipJsonSchema[Path | str | None] = Field(default=LOG_FILE, exclude=True)
@@ -553,7 +537,8 @@
     rich_default_config: SkipJsonSchema[bool] = Field(
         default=RICH_DEFAULT_CONFIG, exclude=True
     )
->>>>>>> 4ec7b5f0
+    x_output_dir: Path | None = Field(default=None, exclude=True)
+    run_name: str = Field(default_factory=lambda: get_now_strftime(), exclude=True)
 
     def __init__(
         self,
