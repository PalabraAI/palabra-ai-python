--- conflicted
+++ resolved
@@ -47,16 +47,10 @@
     _out_msg_num: Iterator[int] = field(default_factory=count, init=False)
     _in_audio_num: Iterator[int] = field(default_factory=count, init=False)
     _out_audio_num: Iterator[int] = field(default_factory=count, init=False)
-<<<<<<< HEAD
     _global_start_ts: float | None = field(default=None, init=False)
     _frames_sent: int = field(default=0, init=False)
     _total_duration_sent: float = field(default=0.0, init=False)
-=======
-    _start_time: float | None = field(default=None, init=False)
-    _sent_count: int = field(default=0, init=False)
-    _pending: list = field(default_factory=list, init=False)
     eos_received: bool = field(default=False, init=False)
->>>>>>> e68e299a
 
     @property
     @abc.abstractmethod
