from __future__ import annotations

import asyncio
import contextlib
import signal
from collections.abc import AsyncIterator
from dataclasses import dataclass, field

from aioshutdown import SIGHUP, SIGINT, SIGTERM

from palabra_ai.base.task_event import TaskEvent
from palabra_ai.config import CLIENT_ID, CLIENT_SECRET, DEEP_DEBUG, Config
from palabra_ai.debug.hang_coroutines import diagnose_hanging_tasks
from palabra_ai.exc import ConfigurationError, unwrap_exceptions
from palabra_ai.internal.rest import PalabraRESTClient
from palabra_ai.task.manager import Manager
from palabra_ai.util.logger import debug, error
from palabra_ai.util.logger import success


@dataclass
class PalabraAI:
    client_id: str | None = field(default=CLIENT_ID)
    client_secret: str | None = field(default=CLIENT_SECRET)
    api_endpoint: str = "https://api.palabra.ai"

    def __post_init__(self):
        if not self.client_id:
            raise ConfigurationError("PALABRA_CLIENT_ID is not set")
        if not self.client_secret:
            raise ConfigurationError("PALABRA_CLIENT_SECRET is not set")

    def run(self, cfg: Config, stopper: TaskEvent | None = None) -> None:
        async def _run():
            try:
                async with self.process(cfg, stopper) as manager:
                    if DEEP_DEBUG:
                        debug(diagnose_hanging_tasks())
                    await manager.task
                    if DEEP_DEBUG:
                        debug(diagnose_hanging_tasks())
            except BaseException as e:
                error(f"Error in PalabraAI.run(): {e}")
                raise
            finally:
                if DEEP_DEBUG:
                    debug(diagnose_hanging_tasks())

        try:
            loop = asyncio.get_running_loop()
        except RuntimeError:
            loop = None

        if loop and loop.is_running():
            task = loop.create_task(_run(), name="PalabraAI")

            def handle_interrupt(sig, frame):
                # task.cancel()
                +stopper  # noqa
                raise KeyboardInterrupt()

            old_handler = signal.signal(signal.SIGINT, handle_interrupt)
            try:
                return task
            finally:
                signal.signal(signal.SIGINT, old_handler)
        else:
            try:
                import uvloop

                asyncio.set_event_loop_policy(uvloop.EventLoopPolicy())
            except ImportError:
                pass

            try:
                with SIGTERM | SIGHUP | SIGINT as shutdown_loop:
                    shutdown_loop.run_until_complete(_run())
            except KeyboardInterrupt:
                debug("Received keyboard interrupt (Ctrl+C)")
                return
            except Exception as e:
                error(f"An error occurred during execution: {e}")
                raise
            finally:
                debug("Shutdown complete")

    @contextlib.asynccontextmanager
    async def process(
        self, cfg: Config, stopper: TaskEvent | None = None
    ) -> AsyncIterator[Manager]:
        success("🤖 Connecting to Palabra.ai API...")
        if stopper is None:
            stopper = TaskEvent()

        credentials = await PalabraRESTClient(
            self.client_id,
            self.client_secret,
            base_url=self.api_endpoint,
        ).create_session()

        manager = None
        try:
            async with asyncio.TaskGroup() as tg:
                manager = Manager(cfg, credentials, stopper=stopper)(tg)
                yield manager
            warning("🎉🎉🎉 Translation completed 🎉🎉🎉")

        except* asyncio.CancelledError:
            debug("TaskGroup received CancelledError")
        except* Exception as eg:
            excs = unwrap_exceptions(eg)
            excs_wo_cancel = [
                e for e in excs if not isinstance(e, asyncio.CancelledError)
            ]
            for e in excs:
                error(f"Unhandled exception: {e}")
            if not excs_wo_cancel:
                raise excs[0] from eg
            raise excs_wo_cancel[0] from eg
        finally:
<<<<<<< HEAD
=======
            success("🎉🎉🎉 Translation completed 🎉🎉🎉")
>>>>>>> 14b4584c
            debug(diagnose_hanging_tasks())<|MERGE_RESOLUTION|>--- conflicted
+++ resolved
@@ -118,8 +118,5 @@
                 raise excs[0] from eg
             raise excs_wo_cancel[0] from eg
         finally:
-<<<<<<< HEAD
-=======
             success("🎉🎉🎉 Translation completed 🎉🎉🎉")
->>>>>>> 14b4584c
             debug(diagnose_hanging_tasks())