--- conflicted
+++ resolved
@@ -13,25 +13,14 @@
   - repo: https://github.com/pre-commit/pre-commit-hooks
     rev: v4.5.0
     hooks:
-<<<<<<< HEAD
-      - id: trailing-whitespace
-      - id: end-of-file-fixer
-=======
       - id: check-yaml
       - id: check-added-large-files
       - id: check-merge-conflict
->>>>>>> 36eba156
 
   # Ruff - handles everything else
   - repo: https://github.com/astral-sh/ruff-pre-commit
     rev: v0.7.0
     hooks:
-      - id: ruff-format
-
-  - repo: local
-    hooks:
-      - id: check-non-latin
-        name: Check for non-Latin characters
-        entry: uv run python .pre-commit-hooks/check-non-latin.py
-        language: system
-        files: \.(py|json|yml|yaml|toml|md|txt|js|ts|tsx|jsx)$+      - id: ruff
+        args: [--fix]
+      - id: ruff-format